import os
import json
import pandas as pd
<<<<<<< HEAD
from stable_baselines3 import PPO, A2C, DQN
=======
from datetime import datetime
from stable_baselines3 import PPO
>>>>>>> 0981234f

from env_trading import TradingEnv
from market_data import fetch_ohlcv
from results_logger import simulate_wallet

AGENT_DIR = "agents"


def load_best_model():
    path_file = os.path.join(AGENT_DIR, "best_model.txt")
    if os.path.exists(path_file):
        with open(path_file, "r") as f:
            path = f.read().strip()
        if os.path.exists(path):
            return path
    raise FileNotFoundError("Best model not found. Train the RL agent first.")


def main(model_path: str | None = None, agent_type: str | None = None):
    if model_path is None:
        model_path = load_best_model()
    if agent_type is None:
        mem_path = os.path.join('memory', 'memory.json')
        if os.path.exists(mem_path):
            try:
                with open(mem_path, 'r') as f:
                    mem = json.load(f)
                agent_type = mem.get('rl_agent_type', 'PPO')
            except Exception:
                agent_type = 'PPO'
        else:
            agent_type = 'PPO'

    cls_map = {'PPO': PPO, 'A2C': A2C, 'DQN': DQN}
    ModelCls = cls_map.get(agent_type, PPO)
    model = ModelCls.load(model_path)
    df = fetch_ohlcv()
    df.rename(columns={"close": "price"}, inplace=True)
    df["volume"] = 1.0
    env = TradingEnv(df)

    obs, _ = env.reset()
    actions = []
    done = False
    while not done:
        action, _ = model.predict(obs, deterministic=True)
        obs, reward, done, _, info = env.step(int(action))
        ts = info.get("timestamp")
        price = info.get("price", df.iloc[env.index]["price"] if env.index < len(df) else df.iloc[-1]["price"])
        signal = {0: "HOLD", 1: "BUY", 2: "SELL"}[int(action)]
        actions.append((ts, price, signal))

    logs, final_val = simulate_wallet(actions)
    print(f"Final portfolio value: {final_val:.2f} USDT")

    df_logs = pd.DataFrame(
        logs,
        columns=[
            "timestamp",
            "price",
            "signal",
            "usdt",
            "coin_value",
            "total_value",
            "note",
            "pnl",
            "status",
        ],
    )
    if not df_logs.empty:
        df_logs["timestamp"] = pd.to_datetime(df_logs["timestamp"])
        df_logs["date"] = df_logs["timestamp"].dt.date
        avg_daily_pnl = df_logs.groupby("date")["pnl"].sum().mean()
        roll_max = df_logs["total_value"].cummax()
        drawdown = (df_logs["total_value"] - roll_max) / roll_max
        rolling_drawdown = float(drawdown.iloc[-1])
    else:
        avg_daily_pnl = 0.0
        rolling_drawdown = 0.0

        df_logs["rolling_max"] = df_logs["total_value"].cummax()
        df_logs["rolling_drawdown"] = (
            df_logs["total_value"] - df_logs["rolling_max"]
        ) / df_logs["rolling_max"]
        rolling_drawdown = float(df_logs["rolling_drawdown"].min())
        avg_daily_pnl = (
            df_logs.groupby(df_logs["timestamp"].dt.date)["pnl"].sum().mean()
        )
        print(f"Rolling Drawdown: {rolling_drawdown:.4f}")
        print(f"Average Daily PnL: {avg_daily_pnl:.4f}")
    else:
        rolling_drawdown = 0.0
        avg_daily_pnl = 0.0

    # update memory
    mem_path = os.path.join('memory', 'memory.json')
    memory = {}
    if os.path.exists(mem_path):
        try:
            with open(mem_path, 'r') as f:
                memory = json.load(f)
        except Exception:
            memory = {}
    memory['last_rl_reward'] = final_val - env.initial_balance
    memory['last_rl_total_value'] = final_val
    memory['rl_policy'] = os.path.basename(model_path)
<<<<<<< HEAD
    memory['rl_agent_type'] = agent_type
=======
    memory['rolling_drawdown'] = rolling_drawdown
    memory['avg_daily_pnl'] = avg_daily_pnl
    memory['last_rl_timestamp'] = str(datetime.now())
    memory['last_rl_rolling_drawdown'] = rolling_drawdown
    memory['last_rl_avg_daily_pnl'] = avg_daily_pnl
>>>>>>> 0981234f
    os.makedirs('memory', exist_ok=True)
    with open(mem_path, 'w') as f:
        json.dump(memory, f, indent=2)

    # Append new run to dataset for continual learning
    dataset = os.path.join(os.path.dirname(__file__), "training_dataset.csv")
    res_df = pd.DataFrame(actions, columns=["timestamp", "price", "signal"])
    res_df.to_csv(dataset, mode="a", index=False, header=False)


if __name__ == "__main__":
    import sys
    path = sys.argv[1] if len(sys.argv) > 1 else None
    main(path)<|MERGE_RESOLUTION|>--- conflicted
+++ resolved
@@ -1,12 +1,9 @@
 import os
 import json
 import pandas as pd
-<<<<<<< HEAD
 from stable_baselines3 import PPO, A2C, DQN
-=======
 from datetime import datetime
 from stable_baselines3 import PPO
->>>>>>> 0981234f
 
 from env_trading import TradingEnv
 from market_data import fetch_ohlcv
@@ -113,15 +110,12 @@
     memory['last_rl_reward'] = final_val - env.initial_balance
     memory['last_rl_total_value'] = final_val
     memory['rl_policy'] = os.path.basename(model_path)
-<<<<<<< HEAD
     memory['rl_agent_type'] = agent_type
-=======
     memory['rolling_drawdown'] = rolling_drawdown
     memory['avg_daily_pnl'] = avg_daily_pnl
     memory['last_rl_timestamp'] = str(datetime.now())
     memory['last_rl_rolling_drawdown'] = rolling_drawdown
     memory['last_rl_avg_daily_pnl'] = avg_daily_pnl
->>>>>>> 0981234f
     os.makedirs('memory', exist_ok=True)
     with open(mem_path, 'w') as f:
         json.dump(memory, f, indent=2)
