from __future__ import annotations

import argparse
import json
import re
import subprocess
import sys
from pathlib import Path
from typing import Tuple

from PIL import Image

from bot_trade.config.rl_paths import (
    DEFAULT_KB_FILE,
    DEFAULT_LOGS_DIR,
    DEFAULT_REPORTS_DIR,
)


FLAGS = ["--algorithm", "--sac-warmstart-from-ppo", "--warmstart-from-ppo"]


def _train_help_ok() -> Tuple[bool, str]:
    try:
        out = subprocess.check_output(
            [sys.executable, "-m", "bot_trade.train_rl", "--help"],
            text=True,
        )
    except Exception as e:  # pragma: no cover
        return False, f"train_rl --help failed err={e}"
    missing = [f for f in FLAGS if f not in out]
    if missing:
        return False, f"missing flags: {','.join(missing)}"
    return True, ""
def main(argv: list[str] | None = None) -> int:
    parser = argparse.ArgumentParser(description="Lightweight repo self-checks")
    parser.parse_args(argv)

    reasons = []
    ok, msg = _train_help_ok()
    if not ok:
        reasons.append(msg)
    logs_root = Path(DEFAULT_LOGS_DIR)
    train_logs = []
    if logs_root.exists():
        train_logs = [p for p in logs_root.rglob("train.log") if p.is_file() and not p.is_symlink()]
    if not train_logs:
        print("[LATEST] none")
        return 2
    latest = None
    lines: list[str] = []
    for log in sorted(train_logs, key=lambda p: p.stat().st_mtime, reverse=True):
        try:
            cand = log.read_text(encoding="utf-8", errors="ignore").splitlines()
        except Exception:
            continue
        if any("[POSTRUN]" in ln for ln in cand):
            latest = log
            lines = cand
            break
    if latest is None:
        print("[LATEST] none")
        return 2

    l1 = l2 = l3 = None
    for idx, ln in enumerate(lines, 1):
        if l1 is None and "[DEBUG_EXPORT]" in ln:
            l1 = idx
        if l1 is not None and l2 is None and "[CHARTS]" in ln:
            l2 = idx
        if l2 is not None and l3 is None and "[POSTRUN]" in ln:
            l3 = idx
    if not (l1 and l2 and l3 and l1 < l2 < l3):
        reasons.append("log order")
    post_line = next((ln for ln in lines if "[POSTRUN]" in ln), "")
    m_run = re.search(r"run_id=([^ ]+)", post_line)
    m_algo = re.search(r"algorithm=([^ ]+)", post_line)
    run_id = m_run.group(1) if m_run else None
    algo = m_algo.group(1) if m_algo else None

    if run_id and algo:
        frame = latest.parent.parent.name
        symbol = latest.parent.parent.parent.name
        charts_dir = Path(DEFAULT_REPORTS_DIR) / algo / symbol / frame / run_id / "charts"
        pngs = list(charts_dir.glob("*.png")) if charts_dir.exists() else []
        if not pngs:
            reasons.append("no charts")
        else:
            if not (charts_dir / "risk_flags.png").exists():
                reasons.append("risk_flags.png missing")
<<<<<<< HEAD
            rg = charts_dir / "regimes.png"
            if not rg.exists():
                reasons.append("regimes.png missing")
            else:
                size = rg.stat().st_size
                dpi = 0
                try:
                    with Image.open(rg) as im:
                        info = im.info.get("dpi") or (0, 0)
                        dpi = int(round(info[0] if isinstance(info, tuple) else info))
                except Exception:
                    dpi = 0
                if size < 1024 or dpi < 120:
                    print("[CHECKS] regimes_png_too_small")
                    reasons.append("regimes.png too small")
=======
            if not (charts_dir / "regimes.png").exists():
                reasons.append("regimes.png missing")
>>>>>>> 18ce72aa
            for p in pngs:
                if p.stat().st_size < 1024:
                    reasons.append(f"small {p.name}")
    else:
        reasons.append("postrun missing fields")

    kb = Path(DEFAULT_KB_FILE)
    if not kb.exists():
        reasons.append("kb missing")
    else:
        try:
            last = json.loads(kb.read_text(encoding="utf-8").splitlines()[-1])
            if run_id and last.get("run_id") != run_id:
                reasons.append("kb run_id mismatch")
            if "algorithm" not in last or last.get("eval", {}).get("max_drawdown") is None:
                reasons.append("kb missing fields")
        except Exception:
            reasons.append("kb invalid")

    if reasons:
        for r in reasons:
            print(f"[DEV_CHECKS] {r}")
        return 1
    print("[DEV_CHECKS] ok")
    return 0


if __name__ == "__main__":  # pragma: no cover
    raise SystemExit(main())<|MERGE_RESOLUTION|>--- conflicted
+++ resolved
@@ -88,7 +88,6 @@
         else:
             if not (charts_dir / "risk_flags.png").exists():
                 reasons.append("risk_flags.png missing")
-<<<<<<< HEAD
             rg = charts_dir / "regimes.png"
             if not rg.exists():
                 reasons.append("regimes.png missing")
@@ -104,10 +103,8 @@
                 if size < 1024 or dpi < 120:
                     print("[CHECKS] regimes_png_too_small")
                     reasons.append("regimes.png too small")
-=======
             if not (charts_dir / "regimes.png").exists():
                 reasons.append("regimes.png missing")
->>>>>>> 18ce72aa
             for p in pngs:
                 if p.stat().st_size < 1024:
                     reasons.append(f"small {p.name}")
