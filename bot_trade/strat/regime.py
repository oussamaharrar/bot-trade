from __future__ import annotations

import datetime as dt
from typing import Any, Dict

import numpy as np
import pandas as pd


def _to_series(df: pd.DataFrame, col: str) -> pd.Series:
    try:
        return pd.to_numeric(df[col], errors="coerce")
    except Exception:
        return pd.Series(dtype=float)


def detect_regime(df_like: Any, *, cfg: Dict[str, Any]) -> Dict[str, Any]:
    """Detect simple market regime from price/volume/spread features.

    Parameters
    ----------
    df_like : Any
        DataFrame-like object containing at least close, volume, bid, ask.
    cfg : dict
        Threshold configuration with windows and cut-offs.

    Returns
    -------
    dict
        {"name": str, "scores": dict, "ts": iso str}
    """
    try:
        df = pd.DataFrame(df_like).copy()
    except Exception:
        df = pd.DataFrame()
    ts = dt.datetime.utcnow().isoformat()
    if df.empty:
        return {"name": "unknown", "scores": {}, "ts": ts}

    try:
        idx = df.index[-1]
        if isinstance(idx, (pd.Timestamp, dt.datetime)):
            ts = idx.isoformat()
    except Exception:
        pass

    scores: Dict[str, Any] = {}
    thr = cfg.get("thresholds", cfg)

    close = _to_series(df, "close")
    returns = np.log(close).diff()
    try:
        vol_win = int(thr.get("volatility", {}).get("window", 20))
        vol = returns.rolling(vol_win).std().iloc[-1]
        scores["volatility"] = float(vol) if pd.notna(vol) else None
    except Exception:
        scores["volatility"] = None

    try:
        trend_win = int(thr.get("trend", {}).get("window", 20))
        log_price = np.log(close)
        s = log_price.tail(trend_win).dropna()
        if len(s) >= 2:
            x = np.arange(len(s))
            slope, _ = np.polyfit(x, s.values, 1)
        else:
            slope = float("nan")
        scores["trend_slope"] = float(slope) if not np.isnan(slope) else None
    except Exception:
        scores["trend_slope"] = None

    try:
        bid = _to_series(df, "bid")
        ask = _to_series(df, "ask")
        mid = (bid + ask) / 2.0
        sp_win = int(thr.get("spread_bp", {}).get("window", 1))
        spread_bp = ((ask - bid) / mid).rolling(sp_win).mean().iloc[-1] * 10000
        scores["spread_bp"] = float(spread_bp) if pd.notna(spread_bp) else None
    except Exception:
        scores["spread_bp"] = None

    try:
        vol_series = _to_series(df, "volume")
        volw = int(thr.get("volume", {}).get("window", 20))
        mean_vol = vol_series.rolling(volw).mean().iloc[-1]
        cur_vol = vol_series.iloc[-1]
        rel = cur_vol / mean_vol if mean_vol and not np.isnan(mean_vol) else float("nan")
        scores["volume_rel"] = float(rel) if not np.isnan(rel) else None
    except Exception:
        scores["volume_rel"] = None

    if any(v is None for v in scores.values()):
        return {"name": "unknown", "scores": scores, "ts": ts}

    regime = "range"
    vol_thr = thr.get("volatility", {}).get("high", float("inf"))
    trend_up_thr = thr.get("trend", {}).get("up", float("inf"))
    trend_dn_thr = thr.get("trend", {}).get("down", float("-inf"))
    spread_thr = thr.get("spread_bp", {}).get("high", float("inf"))
    vol_low_thr = thr.get("volume", {}).get("low", float("-inf"))

    if scores["volatility"] > vol_thr:
        regime = "high_vol"
    elif scores["volume_rel"] < vol_low_thr:
        regime = "low_liquidity"
    elif scores["spread_bp"] > spread_thr:
        regime = "low_liquidity"
    elif scores["trend_slope"] > trend_up_thr:
        regime = "trend_up"
    elif scores["trend_slope"] < trend_dn_thr:
        regime = "trend_down"
    else:
        regime = "range"

    return {"name": regime, "scores": scores, "ts": ts}

from pathlib import Path
from bot_trade.tools.atomic_io import append_jsonl


class RegimeDetector:
    """Incremental regime detector with optional JSONL logging."""

<<<<<<< HEAD
    def __init__(
        self,
        cfg: Dict[str, Any] | None = None,
        log_path: Path | None = None,
        seed: int | None = 0,
    ) -> None:
        self.cfg = cfg or {}
        self.log_path = Path(log_path) if log_path else None
        self.rng = np.random.default_rng(seed)
        self._wid = 0

    def update(self, df_slice: Any) -> Dict[str, Any]:
        info = detect_regime(df_slice, cfg=self.cfg)
        try:
            wid = int(len(df_slice))
        except Exception:
            wid = self._wid
            self._wid += 1
        info["window_id"] = wid
        self._wid = wid
=======
    def __init__(self, cfg: Dict[str, Any] | None = None, log_path: Path | None = None) -> None:
        self.cfg = cfg or {}
        self.log_path = Path(log_path) if log_path else None

    def update(self, df_slice: Any) -> Dict[str, Any]:
        info = detect_regime(df_slice, cfg=self.cfg)
>>>>>>> 18ce72aa
        if self.log_path:
            rec = {
                "ts": info.get("ts"),
                "regime": info.get("name"),
                "features": info.get("scores", {}),
<<<<<<< HEAD
                "window_id": info.get("window_id"),
=======
>>>>>>> 18ce72aa
            }
            try:
                append_jsonl(self.log_path, rec)
            except Exception:
                pass
        return info<|MERGE_RESOLUTION|>--- conflicted
+++ resolved
@@ -121,7 +121,6 @@
 class RegimeDetector:
     """Incremental regime detector with optional JSONL logging."""
 
-<<<<<<< HEAD
     def __init__(
         self,
         cfg: Dict[str, Any] | None = None,
@@ -142,23 +141,19 @@
             self._wid += 1
         info["window_id"] = wid
         self._wid = wid
-=======
     def __init__(self, cfg: Dict[str, Any] | None = None, log_path: Path | None = None) -> None:
         self.cfg = cfg or {}
         self.log_path = Path(log_path) if log_path else None
 
     def update(self, df_slice: Any) -> Dict[str, Any]:
         info = detect_regime(df_slice, cfg=self.cfg)
->>>>>>> 18ce72aa
         if self.log_path:
             rec = {
                 "ts": info.get("ts"),
                 "regime": info.get("name"),
                 "features": info.get("scores", {}),
-<<<<<<< HEAD
                 "window_id": info.get("window_id"),
-=======
->>>>>>> 18ce72aa
+
             }
             try:
                 append_jsonl(self.log_path, rec)
