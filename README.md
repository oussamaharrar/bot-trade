# 🤖 AI-Driven Crypto Trading Bot

An intelligent, modular trading bot that uses rule-based and machine learning strategies, automated retraining, live evaluation, and full reporting — all orchestrated via a unified command system.

<<<<<<< HEAD
--- 
=======
---
>>>>>>> b51abc43

## 📁 Project Structure

bot-trade/
├── run_bot.py # Main orchestrator: runs strategy, logs, trains, evaluates
├── dashboard.py # CLI dashboard for maintenance & control
├── autolearn.py # Trains the model (DecisionTreeClassifier)
├── evaluate_model.py # Evaluation + trend charts + PDF report generation
├── config.yaml # Configurations for coin, thresholds, etc.
├── market_data.py # Binance data fetcher (via ccxt)
├── ml_strategy.py # ML-based strategy with auto-fallback
├── results_logger.py # Logs trades and feeds training dataset
├── training_dataset.csv # Cumulative dataset for ML training
├── requirements.txt # Dependencies
├── models/ # All saved ML models (.pkl)
├── results/ # Logged trades per run (.csv)
├── reports/ # Plots & PDF reports
├── logs/ # Runtime & error logs

yaml
Copy
Edit

---

## 🧠 Strategy

- **ML strategy** using `DecisionTreeClassifier`
- Strategy input features: `price_change`, `coin_delta`, `usdt_delta`, `value_delta`, etc.
- Auto retrain after configurable trade threshold
- Feature mismatch recovery included

---

## 🛠️ Installation

```bash
pip install -r requirements.txt
Ensure you are using Python 3.9+

⚙️ Configuration
Edit config.yaml:

yaml
Copy
Edit
coins:
  - BTC/USDT
  - ETH/USDT
  - SOL/USDT
max_trades_before_retrain: 100
strategy: "ml"  # or "rule"
debug_mode: true
report_format: "pdf"
output_dirs:
  models: "models/"
  results: "results/"
  reports: "reports/"
  logs: "logs/"
🚀 Running the Bot
Run full pipeline:

bash
Copy
Edit
python run_bot.py
Or interact with CLI Dashboard:

bash
Copy
Edit
python dashboard.py
📊 Outputs
✅ Logs: results/run_*.csv

✅ Models: models/trained_model_<timestamp>.pkl

✅ Evaluation Chart: reports/f1_accuracy_trend.png

✅ PDF Report: reports/report_<timestamp>.pdf

✅ Errors: logs/errors.log

🧩 Auto-Repair Logic
If model fails or is outdated, autolearn.py runs automatically

If features mismatch during prediction, system retrains on the fly

🛡️ Security Note
No real API keys are required for simulation

Add .env support if integrating with real exchange (Binance/Bybit/etc.)

👨‍💻 Maintainer
Built and improved by: @oussamaharrar

<<<<<<< HEAD
Powered with ❤️ by HARVEY-ai ( personal ai assistent ) + Codex in Codespaces
=======
Powered with ❤️ by HARVEY-ai (personal assistent) + Codex in Codespaces
>>>>>>> b51abc43
<|MERGE_RESOLUTION|>--- conflicted
+++ resolved
@@ -2,11 +2,6 @@
 
 An intelligent, modular trading bot that uses rule-based and machine learning strategies, automated retraining, live evaluation, and full reporting — all orchestrated via a unified command system.
 
-<<<<<<< HEAD
---- 
-=======
----
->>>>>>> b51abc43
 
 ## 📁 Project Structure
 
@@ -103,8 +98,3 @@
 👨‍💻 Maintainer
 Built and improved by: @oussamaharrar
 
-<<<<<<< HEAD
-Powered with ❤️ by HARVEY-ai ( personal ai assistent ) + Codex in Codespaces
-=======
-Powered with ❤️ by HARVEY-ai (personal assistent) + Codex in Codespaces
->>>>>>> b51abc43
