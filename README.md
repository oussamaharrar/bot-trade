--- conflicted
+++ resolved
@@ -29,13 +29,13 @@
 
 ## 🧠 Strategy
 
-<<<<<<< HEAD
+ <<<<<<< codex/remove-template-artifacts-and-document-training-options
 - **ML strategy** using RandomForest, XGBoost or LightGBM models
 - **RL strategy** via Stable-Baselines3 (PPO or DQN)
-=======
+ =======
  - **ML strategy** selecting the best of `RandomForest`, `XGBoost`, or `LightGBM`
 - **RL strategy** using `Stable-Baselines3` (PPO)
->>>>>>> 14fdbfb6
+ >>>>>>> codex/refactor-bot-for-reinforcement-learning-support
 - Strategy input features: `price_change`, `coin_delta`, `usdt_delta`, `value_delta`, etc.
 - Auto retrain after configurable trade threshold
 - Feature mismatch recovery included
